<?xml version="1.0" encoding="UTF-8"?>
<!--
  Copyright © 2017-2019 Cask Data, Inc.

  Licensed under the Apache License, Version 2.0 (the "License"); you may not
  use this file except in compliance with the License. You may obtain a copy of
  the License at

  http://www.apache.org/licenses/LICENSE-2.0

  Unless required by applicable law or agreed to in writing, software
  distributed under the License is distributed on an "AS IS" BASIS, WITHOUT
  WARRANTIES OR CONDITIONS OF ANY KIND, either express or implied. See the
  License for the specific language governing permissions and limitations under
  the License.
  -->
<project xmlns="http://maven.apache.org/POM/4.0.0"
         xmlns:xsi="http://www.w3.org/2001/XMLSchema-instance"
         xsi:schemaLocation="http://maven.apache.org/POM/4.0.0 http://maven.apache.org/xsd/maven-4.0.0.xsd">
  <modelVersion>4.0.0</modelVersion>

  <groupId>io.cdap.plugin</groupId>
  <artifactId>azure-adls-plugins</artifactId>
  <packaging>pom</packaging>
  <name>Azure Adls Plugin Collection</name>
  <version>1.7.0-SNAPSHOT</version>

  <licenses>
    <license>
      <name>The Apache Software License, Version 2.0</name>
      <url>http://www.apache.org/licenses/LICENSE-2.0.txt</url>
      <distribution>repo</distribution>
      <comments>A business-friendly OSS license</comments>
    </license>
  </licenses>

  <modules>
    <module>azure-blob-store</module>
    <module>adls-plugins</module>
    <module>filesource-common</module>
  </modules>

  <developers>
    <developer>
      <name>CDAP</name>
      <email>cdap-dev@googlegroups.com</email>
      <organization>CDAP</organization>
      <organizationUrl>http://cdap.io</organizationUrl>
    </developer>
  </developers>

  <issueManagement>
    <url>https://issues.cask.co/browse/CDAP</url>
  </issueManagement>

  <distributionManagement>
    <repository>
      <id>sonatype.release</id>
      <url>https://oss.sonatype.org/service/local/staging/deploy/maven2</url>
    </repository>
    <snapshotRepository>
      <id>sonatype.snapshots</id>
      <url>https://oss.sonatype.org/content/repositories/snapshots</url>
    </snapshotRepository>
    <site>
      <id>cdap</id>
      <url>http://cdap.io</url>
    </site>
  </distributionManagement>

  <repositories>
    <repository>
      <id>sonatype.release</id>
      <url>https://oss.sonatype.org/service/local/staging/deploy/maven2</url>
    </repository>
    <repository>
      <id>sonatype-snapshots</id>
      <url>https://oss.sonatype.org/content/repositories/snapshots</url>
    </repository>
  </repositories>

  <properties>
    <project.build.sourceEncoding>UTF-8</project.build.sourceEncoding>
<<<<<<< HEAD
    <cdap.version>6.1.0-SNAPSHOT</cdap.version>
    <cdap.plugin.version>2.3.0-SNAPSHOT</cdap.plugin.version>
=======
    <cdap.version>6.0.0</cdap.version>
    <cdap.plugin.version>2.2.0</cdap.plugin.version>
>>>>>>> 597dd451
    <widgets.dir>widgets</widgets.dir>
    <docs.dir>docs</docs.dir>
    <!-- properties for script build step that creates the config files for the artifacts -->
    <app.parents>system:cdap-data-pipeline[6.1.0-SNAPSHOT,7.0.0-SNAPSHOT),system:cdap-data-streams[6.1.0-SNAPSHOT,7.0.0-SNAPSHOT)
    </app.parents>
    <main.basedir>${project.basedir}</main.basedir>
  </properties>

  <dependencies>
    <dependency>
      <groupId>io.cdap.cdap</groupId>
      <artifactId>cdap-etl-api</artifactId>
      <version>${cdap.version}</version>
      <scope>provided</scope>
    </dependency>
    <dependency>
      <groupId>io.cdap.cdap</groupId>
      <artifactId>hydrator-test</artifactId>
      <version>${cdap.version}</version>
      <scope>provided</scope>
    </dependency>
    <dependency>
      <groupId>io.cdap.cdap</groupId>
      <artifactId>cdap-data-pipeline</artifactId>
      <version>${cdap.version}</version>
      <scope>provided</scope>
    </dependency>
    <dependency>
      <groupId>io.cdap.plugin</groupId>
      <artifactId>hydrator-common</artifactId>
      <version>${cdap.plugin.version}</version>
    </dependency>
  </dependencies>

  <build>
    <pluginManagement>
      <plugins>
        <plugin>
          <groupId>org.apache.maven.plugins</groupId>
          <artifactId>maven-compiler-plugin</artifactId>
          <version>3.1</version>
          <configuration>
            <source>1.7</source>
            <target>1.7</target>
          </configuration>
        </plugin>
        <plugin>
          <groupId>org.apache.felix</groupId>
          <artifactId>maven-bundle-plugin</artifactId>
          <version>2.5.4</version>
          <extensions>true</extensions>
          <configuration>
            <instructions>
              <_exportcontents>io.cdap.plugin.*;</_exportcontents>
              <Embed-Dependency>*;inline=false;scope=compile</Embed-Dependency>
              <Embed-Transitive>true</Embed-Transitive>
              <Embed-Directory>lib</Embed-Directory>
            </instructions>
          </configuration>
          <executions>
            <execution>
              <phase>package</phase>
              <goals>
                <goal>bundle</goal>
              </goals>
            </execution>
          </executions>
        </plugin>
        <plugin>
          <groupId>org.apache.maven.plugins</groupId>
          <artifactId>maven-antrun-plugin</artifactId>
          <version>1.7</version>
          <executions>
            <execution>
              <id>create-artifact-config</id>
              <phase>prepare-package</phase>
              <configuration>
                <target>
                  <script language="javascript"> <![CDATA[

                  // for some reason, project.basedir evaluates to null if we just get the property here.
                  // so we set main.basedir to project.basedir in the pom properties, then main.basedir is used here
                  // where it evaluates correctly for whatever reason
                  var baseDir = project.getProperty("main.basedir");
                  var targetDir = project.getProperty("project.build.directory");
                  var artifactId = project.getProperty("project.artifactId");
                  var version = project.getProperty("project.version");

                  var cfgFile = new java.io.File(targetDir, artifactId + "-" + version + ".json");

                  if (!cfgFile.exists()) {
                    cfgFile.createNewFile();
                  }

                  var parents = project.getProperty("app.parents").split(",");
                  var config = {
                    "parents": [ ],
                    "properties": {}
                  }
                  for (i = 0; i < parents.length; i+=2) {
                    // because name1[lo,hi],name2[lo,hi] gets split into "name1[lo", "hi]", "name2[lo", "hi]"
                    // so we have to combine them again
                    config.parents.push(parents[i] + "," + parents[i+1]);
                  }

                  // look in widgets directory for widget config for each plugin
                  var widgetsDir = new java.io.File(baseDir, project.getProperty("widgets.dir"));
                  if (widgetsDir.isDirectory()) {
                    var widgetsFiles = widgetsDir.listFiles();
                    for (i = 0; i < widgetsFiles.length; i++) {
                      var widgetsFile = widgetsFiles[i];
                      if (widgetsFile.isFile()) {
                        var propertyName = "widgets." + widgetsFile.getName();
                        // if the filename ends with .json
                        if (propertyName.indexOf(".json", propertyName.length - 5) !== -1) {
                          // strip the .json
                          propertyName = propertyName.slice(0, -5);
                          var contents = new java.lang.String(java.nio.file.Files.readAllBytes(widgetsFile.toPath()), java.nio.charset.StandardCharsets.UTF_8);
                          var contentsAsJson = JSON.parse(contents);
                          config.properties[propertyName] = JSON.stringify(contentsAsJson);
                        }
                      }
                    }
                  }

                  // look in the docs directory for docs for each plugin
                  var docsDir = new java.io.File(baseDir, project.getProperty("docs.dir"));
                  if (docsDir.isDirectory()) {
                    var docFiles = docsDir.listFiles();
                    for (i = 0; i < docFiles.length; i++) {
                      var docFile = docFiles[i];
                      if (docFile.isFile()) {
                        var propertyName = "doc." + docFile.getName();
                        // if the filename ends with .md
                        if (propertyName.indexOf(".md", propertyName.length - 3) !== -1) {
                          // strip the extension
                          propertyName = propertyName.slice(0, -3);
                          var contents = new java.lang.String(java.nio.file.Files.readAllBytes(docFile.toPath()), java.nio.charset.StandardCharsets.UTF_8);
                          config.properties[propertyName] = contents + "";
                        }
                      }
                    }
                  }

                  var fw = new java.io.BufferedWriter(new java.io.FileWriter(cfgFile.getAbsoluteFile()));
                  fw.write(JSON.stringify(config, null, 2));
                  fw.close();
                ]]></script>
                </target>
              </configuration>
              <goals>
                <goal>run</goal>
              </goals>
            </execution>
          </executions>
        </plugin>
      </plugins>
    </pluginManagement>
    <plugins>
      <plugin>
        <groupId>org.apache.maven.plugins</groupId>
        <artifactId>maven-surefire-plugin</artifactId>
        <version>2.14.1</version>
      </plugin>
      <plugin>
        <groupId>org.apache.felix</groupId>
        <artifactId>maven-bundle-plugin</artifactId>
      </plugin>
      <plugin>
        <groupId>org.apache.maven.plugins</groupId>
        <artifactId>maven-antrun-plugin</artifactId>
      </plugin><plugin>
      <groupId>org.apache.maven.plugins</groupId>
      <artifactId>maven-compiler-plugin</artifactId>
      <configuration>
        <source>1.7</source>
        <target>1.7</target>
      </configuration>
    </plugin>
    </plugins>
  </build>
</project><|MERGE_RESOLUTION|>--- conflicted
+++ resolved
@@ -81,13 +81,8 @@
 
   <properties>
     <project.build.sourceEncoding>UTF-8</project.build.sourceEncoding>
-<<<<<<< HEAD
-    <cdap.version>6.1.0-SNAPSHOT</cdap.version>
-    <cdap.plugin.version>2.3.0-SNAPSHOT</cdap.plugin.version>
-=======
     <cdap.version>6.0.0</cdap.version>
     <cdap.plugin.version>2.2.0</cdap.plugin.version>
->>>>>>> 597dd451
     <widgets.dir>widgets</widgets.dir>
     <docs.dir>docs</docs.dir>
     <!-- properties for script build step that creates the config files for the artifacts -->
