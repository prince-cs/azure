--- conflicted
+++ resolved
@@ -20,13 +20,8 @@
 
   <parent>
     <artifactId>azure-adls-plugins</artifactId>
-<<<<<<< HEAD
-    <groupId>co.cask.hydrator</groupId>
-    <version>1.2.0-SNAPSHOT</version>
-=======
     <groupId>io.cdap.plugin</groupId>
-    <version>1.6.0</version>
->>>>>>> 3071e52e
+    <version>1.7.0-SNAPSHOT</version>
   </parent>
   <modelVersion>4.0.0</modelVersion>
 
@@ -37,11 +32,7 @@
     <dependency>
       <groupId>io.cdap.plugin</groupId>
       <artifactId>filesource-common</artifactId>
-<<<<<<< HEAD
-      <version>1.2.0-SNAPSHOT</version>
-=======
-      <version>1.6.0</version>
->>>>>>> 3071e52e
+      <version>1.7.0-SNAPSHOT</version>
     </dependency>
   </dependencies>
 
